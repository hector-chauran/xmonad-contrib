--- conflicted
+++ resolved
@@ -317,13 +317,11 @@
 
     - Added `doLower` and `doRaise`
 
-<<<<<<< HEAD
     - Added `shiftToSame` and `clientLeader` which allow a hook to be created
       that shifts a window to the workspace of other windows of the application
       (using either the `WM_CLIENT_LEADER` or `_NET_WM_PID` property).
-=======
+
     - Added `windowTag`
->>>>>>> 3d6844c6
 
   * `XMonad.Util.EZConfig`
 
